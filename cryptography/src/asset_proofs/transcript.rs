--- conflicted
+++ resolved
@@ -4,10 +4,12 @@
 //! proof system is to provide a challenge without revealing any information
 //! about the secrets while protecting against Chosen Message attacks.
 
-use crate::asset_proofs::encryption_proofs::ZKPChallenge;
-use crate::asset_proofs::errors::AssetProofError;
+use crate::{
+    asset_proofs::encryption_proofs::ZKPChallenge,
+    errors::{AssetProofError, Result},
+};
+
 use curve25519_dalek::{ristretto::CompressedRistretto, scalar::Scalar};
-use failure::Error;
 use merlin::Transcript;
 
 pub trait TranscriptProtocol {
@@ -24,7 +26,7 @@
         &mut self,
         label: &'static [u8],
         message: &CompressedRistretto,
-    ) -> Result<(), Error>;
+    ) -> Result<()>;
 
     /// Appends a domain separator string to the transcript's state.
     ///
@@ -47,19 +49,11 @@
         &mut self,
         label: &'static [u8],
         message: &CompressedRistretto,
-    ) -> Result<(), Error> {
+    ) -> Result<()> {
         use curve25519_dalek::traits::IsIdentity;
 
-<<<<<<< HEAD
         ensure!(!message.is_identity(), AssetProofError::VerificationError);
         Ok(self.append_message(label, message.as_bytes()))
-=======
-        if message.is_identity() {
-            Err(AssetProofError::VerificationError)
-        } else {
-            Ok(self.append_message(label, message.as_bytes()))
-        }
->>>>>>> 7071f696
     }
 
     fn append_domain_separator(&mut self, message: &'static [u8]) {
@@ -79,7 +73,7 @@
 /// A trait that is used to update the transcript with the initial message
 /// that results from the first round of the protocol.
 pub trait UpdateTranscript {
-    fn update_transcript(&self, d: &mut Transcript) -> Result<(), Error>;
+    fn update_transcript(&self, d: &mut Transcript) -> Result<()>;
 }
 
 #[cfg(test)]
@@ -90,9 +84,9 @@
     fn detect_trivial_message() {
         use curve25519_dalek::ristretto::CompressedRistretto;
         let mut transcript = Transcript::new(b"unit test");
-        assert_eq!(
+        assert_err!(
             transcript.append_validated_point(b"identity", &CompressedRistretto::default()),
-            Err(AssetProofError::VerificationError)
+            AssetProofError::VerificationError
         );
     }
 }