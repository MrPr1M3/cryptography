//! One-out-of-many proof is a Sigma protocol enabling to efficiently prove the knowledge
//! of a secret commitment among the public list of N commitments, which is opening to 0.
//! It is important to note that the provided list size should be exactly N=n^m.
//! If the commitment list size is smaller than N, it should be padded with the last commitment.
//! For more details see the original paper <https://eprint.iacr.org/2015/643.pdf>.

#![allow(non_snake_case)]

use crate::asset_proofs::{
    encryption_proofs::{
        AssetProofProver, AssetProofProverAwaitingChallenge, AssetProofVerifier, ZKPChallenge,
    },
    transcript::{TranscriptProtocol, UpdateTranscript},
};
use crate::errors::{ErrorKind, Fallible};

use bulletproofs::PedersenGens;
use curve25519_dalek::{
    constants::RISTRETTO_BASEPOINT_COMPRESSED, constants::RISTRETTO_BASEPOINT_POINT,
    ristretto::RistrettoPoint, scalar::Scalar, traits::MultiscalarMul,
};
use merlin::{Transcript, TranscriptRng};
use rand_core::{CryptoRng, RngCore};
use serde::{Deserialize, Serialize};
<<<<<<< HEAD
use sha3::Sha3_512;
=======
use std::ops::{Add, Neg, Sub};
use std::time::Instant;
>>>>>>> 09e136a2
use zeroize::{Zeroize, Zeroizing};

use sp_std::{
    ops::{Add, Neg, Sub},
    prelude::*,
};

const OOON_PROOF_LABEL: &[u8; 14] = b"PolymathMERCAT";
const OOON_PROOF_CHALLENGE_LABEL: &[u8] = b"PolymathOOONProofChallengeLabel";
const R1_PROOF_CHALLENGE_LABEL: &[u8] = b"PolymathR1ProofChallengeLabel";

/// One-out-of-Many Proofs are instantiated with a fixed value `N = n^m`,
/// `n` and `m` are system parameters which choice has a significant impact on the final proof sizes and performance.
/// `n` is the fixed base. Usually we will work with base `4`.
/// Returns the representation of the input number as the given base number
/// The input number should be within the provided range [0, base^exp)
#[inline(always)]
pub(crate) fn convert_to_base(number: usize, base: usize, exp: u32) -> Vec<usize> {
    let mut rem: usize;
    let mut number = number;
    let mut base_rep = Vec::with_capacity(exp as usize);

    for _j in 0..exp {
        rem = number % base;
        number /= base;
        base_rep.push(rem);
    }

    base_rep
}

/// Returns a special bit-matrix representation of the input number.
/// The input `number` should be within the provided range `[0, base^exp)`
/// The number is represented as the given base number `n = n0 *base^0 + n1 *base^1 +...+ n_exp *base^{exp-1}`
/// The return value is a bit-matrix of size `exp x base` where
/// in the  `j`-th row there is exactly one 1 at the cell matrix[j][n_j].
#[inline(always)]
pub(crate) fn convert_to_matrix_rep(number: usize, base: usize, exp: u32) -> Vec<Scalar> {
    let mut rem: usize;
    let mut number = number;
    let mut matrix_rep = vec![Scalar::zero(); (exp as usize) * base];
    for j in 0..exp as usize {
        rem = number % base;
        number /= base;
        matrix_rep[j * base + rem] = Scalar::one();
    }

    matrix_rep
}

/// Generates `n * m + 2` group generators exploited by the one-out-of-many proof algorithm. The later
/// uses vector commitments of size `n * m` and regular Pedersen commitments.
#[derive(Clone)]
pub struct OooNProofGenerators {
    /// Generates for computing Pedersen commitments
    pub com_gens: PedersenGens,
    /// Generators for computing vector commitments.
    pub h_vec: Vec<RistrettoPoint>,
}

impl OooNProofGenerators {
    pub fn new(base: usize, exp: usize) -> Self {
        let mut generators: Vec<RistrettoPoint> = Vec::with_capacity(exp * base);

        let mut ristretto_base_bytes = Vec::with_capacity(
            OOON_PROOF_LABEL.len() + RISTRETTO_BASEPOINT_COMPRESSED.as_bytes().len(),
        );

        ristretto_base_bytes.extend_from_slice(&OOON_PROOF_LABEL.to_vec());
        ristretto_base_bytes.extend_from_slice(RISTRETTO_BASEPOINT_COMPRESSED.as_bytes());

        for i in 0..exp * base {
            generators.push(RistrettoPoint::hash_from_bytes::<Sha3_512>(
                ristretto_base_bytes.as_slice(),
            ));
            ristretto_base_bytes = generators[i].compress().as_bytes().to_vec();
        }

        OooNProofGenerators {
            com_gens: PedersenGens::default(),
            h_vec: generators,
        }
    }

    /// Commits to the given vector using the provided blinding randomness.
    pub fn vector_commit(&self, m_vec: &Vec<Scalar>, blinding: Scalar) -> RistrettoPoint {
        RistrettoPoint::multiscalar_mul(m_vec, &self.h_vec) + (blinding * self.com_gens.B_blinding)
    }
}

impl Default for OooNProofGenerators {
    fn default() -> Self {
        Self::new(4, 3)
    }
}

#[derive(Clone, Debug, PartialEq, Zeroize)]
/// Implements basic Matrix functionality over scalars.
/// The matrix elements are represented through a vector of size row * columns,
/// where `vec[i * columns + j] := matrix[i][j]`
/// Matrix entry-wise multiplications, addition and subtraction operations are used
/// during OOON Proof generation process.
pub struct Matrix {
    pub elements: Vec<Scalar>,
    pub rows: usize,
    pub columns: usize,
}

impl Matrix {
    /// Initializes a new matrix of the given sizes and fills it with the provided default value.
    fn new(r: usize, c: usize, default: Scalar) -> Self {
        Matrix {
            rows: r,
            columns: c,
            elements: vec![default; r * c],
        }
    }
    /// Computes the entry-wise (Hadamard) product of two matrixes of the same dimensions.
    fn entrywise_product(&self, right: &Matrix) -> Fallible<Matrix> {
        ensure!(self.rows == right.rows, ErrorKind::OOONProofWrongSize);
        ensure!(self.columns == right.columns, ErrorKind::OOONProofWrongSize);

        let mut entrywise_product: Matrix = Matrix::new(self.rows, right.columns, Scalar::zero());
        for i in 0..self.rows {
            for j in 0..self.columns {
                let k: usize = i * self.columns + j;
                entrywise_product.elements[k] = self.elements[k] * right.elements[k];
            }
        }

        Ok(entrywise_product)
    }
}

impl Neg for Matrix {
    type Output = Matrix;

    fn neg(self) -> Matrix {
        let mut negated: Matrix = Matrix::new(self.rows, self.columns, Scalar::zero());
        for i in 0..self.rows {
            for j in 0..self.columns {
                let k: usize = i * self.columns + j;
                negated.elements[k] = -self.elements[k];
            }
        }

        negated
    }
}
impl<'a, 'b> Add<&'b Matrix> for &'a Matrix {
    type Output = Matrix;
    fn add(self, right: &'b Matrix) -> Matrix {
        let mut sum: Matrix = Matrix::new(self.rows, self.columns, Scalar::zero());
        for i in 0..self.rows {
            for j in 0..self.columns {
                let k = i * self.columns + j;
                sum.elements[k] = &self.elements[k] + &right.elements[k];
            }
        }

        sum
    }
}

impl<'a, 'b> Sub<&'b Matrix> for &'a Matrix {
    type Output = Matrix;
    fn sub(self, right: &'b Matrix) -> Matrix {
        let mut sub: Matrix = Matrix::new(self.rows, self.columns, Scalar::zero());
        for i in 0..self.rows {
            for j in 0..self.columns {
                let k = i * self.columns + j;
                sub.elements[k] = &self.elements[k] - &right.elements[k];
            }
        }
        sub
    }
}

#[derive(Clone, Debug, PartialEq)]

/// Implements a basic polynomial functionality over scalars
/// The Polynomial struct explicitly stores its degree and the coefficients vector.
/// The first element of the coefficients vector `coeffs[0]` is the polynomial's free term
/// The `coeffs[degree]` is the leading coefficient of the polynomial.
pub struct Polynomial {
    pub degree: usize,
    pub coeffs: Vec<Scalar>,
}

impl Polynomial {
    /// Takes as parameter the expected degree of the polynomial
    /// to reserve enough capacity for the coefficient vector.
    /// A vector of size degree + 1 is reserved for storing the polynomial's coefficients.
    pub fn new(expected_degree: usize) -> Polynomial {
        let mut vec = vec![Scalar::zero(); expected_degree + 1];
        vec[0] = Scalar::one();
        Polynomial {
            degree: 0,
            coeffs: vec,
        }
    }

    /// Multiplies the given polynomial `P(x)` with the provided linear `(a * x + b)`.
    #[inline(always)]
    pub fn add_factor(&mut self, a: Scalar, b: Scalar) {
        let old = self.coeffs.clone();
        let old_degree = self.degree;

        if a != Scalar::zero() {
            self.degree = self.degree + 1;

            if self.coeffs.len() < self.degree + 1 {
                self.coeffs.resize(self.degree + 1, Scalar::zero());
            }

            self.coeffs[self.degree] = a * old[self.degree - 1];
        }
        for k in 1..=old_degree {
            self.coeffs[k] = b * old[k] + a * old[k - 1];
        }
        self.coeffs[0] = b * old[0];
    }
    /// Computes the polynomial evaluation value at the given point `x`.
    /// Used for testing purposes.
    #[allow(unused)]
    fn eval(&self, point: Scalar) -> Scalar {
        let mut value = Scalar::zero();
        let mut x: Scalar = Scalar::one();

        for i in 0..=self.degree {
            value += self.coeffs[i] * x;
            x *= point;
        }

        value
    }
}

/// The R1 Proof is a zero-knowledge proof for a (bit-matrix) commitment B having an opening
/// to a bit-matrix of size m x n, where in each row there is exactly one 1.

#[derive(Serialize, Deserialize, PartialEq, Copy, Clone, Debug)]
pub struct R1ProofInitialMessage {
    a: RistrettoPoint,
    b: RistrettoPoint,
    c: RistrettoPoint,
    d: RistrettoPoint,
}
impl R1ProofInitialMessage {
    pub fn b(&self) -> RistrettoPoint {
        return self.b;
    }
}

impl Default for R1ProofInitialMessage {
    fn default() -> Self {
        R1ProofInitialMessage {
            a: RISTRETTO_BASEPOINT_POINT,
            b: RISTRETTO_BASEPOINT_POINT,
            c: RISTRETTO_BASEPOINT_POINT,
            d: RISTRETTO_BASEPOINT_POINT,
        }
    }
}

impl UpdateTranscript for R1ProofInitialMessage {
    fn update_transcript(&self, transcript: &mut Transcript) -> Fallible<()> {
        transcript.append_domain_separator(R1_PROOF_CHALLENGE_LABEL);
        transcript.append_validated_point(b"A", &self.a.compress())?;
        transcript.append_validated_point(b"B", &self.b.compress())?;
        transcript.append_validated_point(b"C", &self.c.compress())?;
        transcript.append_validated_point(b"D", &self.d.compress())?;
        Ok(())
    }
}

#[derive(Serialize, Deserialize, PartialEq, Clone, Debug, Default)]
pub struct R1ProofFinalResponse {
    f_elements: Vec<Scalar>,
    z_a: Scalar,
    z_c: Scalar,
    m: usize,
    n: usize,
}

impl R1ProofFinalResponse {
    pub fn f_elements(&self) -> Vec<Scalar> {
        return self.f_elements.clone();
    }
}

#[derive(Clone, Debug, Zeroize)]
pub struct R1Prover {
    // Implement a getter instead of making this public
    pub a_values: Vec<Scalar>,
    pub b_matrix: Zeroizing<Matrix>,
    pub r_a: Scalar,
    pub r_b: Scalar,
    pub r_c: Scalar,
    pub r_d: Scalar,
    pub m: usize,
    pub n: usize,
}
#[derive(Clone)]
pub struct R1ProverAwaitingChallenge<'a> {
    /// The bit-value matrix, where each row contains only one 1
    pub b_matrix: Zeroizing<Matrix>,

    /// The randomness used for committing to the bit matrix
    pub r_b: Zeroizing<Scalar>,

    /// The generator elemements.
    pub generators: &'a OooNProofGenerators,

    /// Specifies the matrix rows.
    pub m: usize,

    /// Specifies the matrix columns.
    pub n: usize,
}

impl<'a> AssetProofProverAwaitingChallenge for R1ProverAwaitingChallenge<'a> {
    type ZKInitialMessage = R1ProofInitialMessage;
    type ZKFinalResponse = R1ProofFinalResponse;
    type ZKProver = R1Prover;

    fn create_transcript_rng<T: RngCore + CryptoRng>(
        &self,
        rng: &mut T,
        transcript: &Transcript,
    ) -> TranscriptRng {
        transcript
            .build_rng()
            .rekey_with_witness_bytes(b"r_b", self.r_b.as_bytes())
            .finalize(rng)
    }

    fn generate_initial_message(
        &self,
        rng: &mut TranscriptRng,
    ) -> (Self::ZKProver, Self::ZKInitialMessage) {
        let rows = self.b_matrix.rows;
        let columns = self.b_matrix.columns;

        let generators = self.generators;

        let random_a = Scalar::random(rng);
        let random_c = Scalar::random(rng);
        let random_d = Scalar::random(rng);

        let ONE = Matrix::new(rows, columns, Scalar::one());
        let TWO = Matrix::new(rows, columns, Scalar::one() + Scalar::one());

        let mut a_matrix = Matrix {
            rows: rows,
            columns: columns,
            elements: (0..(rows * columns)).map(|_| Scalar::random(rng)).collect(),
        };

        for r in 0..a_matrix.rows {
            // The first element of each row is the negated sum of the row's other elements.
            let sum = a_matrix.elements[r * a_matrix.columns + 1..(r + 1) * a_matrix.columns]
                .iter()
                .fold(Scalar::zero(), |s, x| s + x);
            a_matrix.elements[r * a_matrix.columns] = -sum;
        }

        let c_matrix: Matrix = a_matrix
            .clone()
            .entrywise_product(&(&ONE - &TWO.entrywise_product(&self.b_matrix).unwrap()))
            .unwrap();
        let d_matrix: Matrix = -(a_matrix.clone().entrywise_product(&a_matrix).unwrap());
        (
            R1Prover {
                a_values: a_matrix.elements.clone(),
                b_matrix: self.b_matrix.clone(),
                r_b: *self.r_b.clone(),
                r_a: random_a,
                r_c: random_c,
                r_d: random_d,
                m: rows,
                n: columns,
            },
            R1ProofInitialMessage {
                a: generators.vector_commit(&a_matrix.elements, random_a),
                b: generators.vector_commit(&self.b_matrix.elements, *self.r_b),
                c: generators.vector_commit(&c_matrix.elements, random_c),
                d: generators.vector_commit(&d_matrix.elements, random_d),
            },
        )
    }
}

impl AssetProofProver<R1ProofFinalResponse> for R1Prover {
    fn apply_challenge(&self, c: &ZKPChallenge) -> R1ProofFinalResponse {
        let mut f_values: Vec<Scalar> = Vec::with_capacity((self.m * (self.n - 1)) as usize);
        for i in 0..self.m {
            for j in 0..(self.n - 1) {
                f_values.push(
                    self.b_matrix.elements[i * self.n + j + 1] * c.x()
                        + self.a_values[i * self.n + j + 1],
                );
            }
        }

        R1ProofFinalResponse {
            f_elements: f_values,
            z_a: self.r_a + c.x() * self.r_b,
            z_c: self.r_d + c.x() * self.r_c,
            m: self.m,
            n: self.n,
        }
    }
}

pub struct R1ProofVerifier<'a> {
    pub(crate) b: RistrettoPoint,
    pub(crate) generators: &'a OooNProofGenerators,
}

impl<'a> AssetProofVerifier for R1ProofVerifier<'a> {
    type ZKInitialMessage = R1ProofInitialMessage;
    type ZKFinalResponse = R1ProofFinalResponse;

    fn verify(
        &self,
        c: &ZKPChallenge,
        initial_message: &Self::ZKInitialMessage,
        final_response: &Self::ZKFinalResponse,
    ) -> Fallible<()> {
        let rows = final_response.m;
        let columns = final_response.n;

        let mut f_matrix = Matrix::new(rows, columns, *c.x());
        let x_matrix = Matrix::new(rows, columns, *c.x());

        let generators = self.generators;

        // Here we set f[j][0] = x - (f[j][1]+ ... + f[j][columns - 1])
        for i in 0..rows {
            for j in 1..columns {
                f_matrix.elements[i * columns + j] =
                    final_response.f_elements[i * (columns - 1) + (j - 1)];
                f_matrix.elements[i * columns] -=
                    &final_response.f_elements[i * (columns - 1) + (j - 1)];
            }
        }

        let com_f = generators.vector_commit(&f_matrix.elements, final_response.z_a);
        let com_fx = generators.vector_commit(
            &f_matrix
                .entrywise_product(&(&x_matrix - &f_matrix))
                .unwrap()
                .elements,
            final_response.z_c,
        );

        ensure!(
            c.x() * self.b + initial_message.a == com_f,
            ErrorKind::R1FinalResponseVerificationError { check: 1 }
        );

        ensure!(
            c.x() * initial_message.c + initial_message.d == com_fx,
            ErrorKind::R1FinalResponseVerificationError { check: 2 }
        );

        Ok(())
    }
}

#[derive(Serialize, Deserialize, PartialEq, Clone, Debug)]
pub struct OOONProofInitialMessage {
<<<<<<< HEAD
    r1_proof_initial_message: R1ProofInitialMessage,
    g_vec: Vec<RistrettoPoint>,
    pub n: usize,
    pub m: usize,
=======
    pub(crate) r1_proof_initial_message: R1ProofInitialMessage,
    pub(crate) g_vec: Vec<RistrettoPoint>,
    pub(crate) n: usize,
    pub(crate) m: usize,
>>>>>>> 09e136a2
}

impl OOONProofInitialMessage {
    fn new(base: usize, exp: usize) -> Self {
        OOONProofInitialMessage {
            r1_proof_initial_message: R1ProofInitialMessage::default(),
            g_vec: Vec::with_capacity(exp),
            n: base,
            m: exp,
        }
    }
}
/// A `default` implementation used for testing.
impl Default for OOONProofInitialMessage {
    fn default() -> Self {
        OOONProofInitialMessage::new(4, 3) // TODO: Replace these constants with system-wide parameters for the BASE and EXPONENT
    }
}

impl UpdateTranscript for OOONProofInitialMessage {
    fn update_transcript(&self, transcript: &mut Transcript) -> Fallible<()> {
        transcript.append_domain_separator(OOON_PROOF_CHALLENGE_LABEL);
        self.r1_proof_initial_message
            .update_transcript(transcript)?;
        for k in 0..self.m {
            transcript.append_validated_point(b"Gk", &self.g_vec[k].compress())?;
        }

        Ok(())
    }
}

#[derive(Serialize, Deserialize, PartialEq, Clone, Debug, Default)]
pub struct OOONProofFinalResponse {
    r1_proof_final_response: R1ProofFinalResponse,
    z: Scalar,
    m: usize,
    n: usize,
}

impl OOONProofFinalResponse {
    pub fn r1_proof_final_response(&self) -> R1ProofFinalResponse {
        return self.r1_proof_final_response.clone();
    }
    pub fn z(&self) -> Scalar {
        return self.z;
    }
    pub fn n(&self) -> usize {
        return self.n;
    }
    pub fn m(&self) -> usize {
        return self.m;
    }
}
#[derive(Clone, Debug, Zeroize)]
pub struct OOONProver {
    pub(crate) rho_values: Vec<Scalar>,
    pub(crate) r1_prover: Zeroizing<R1Prover>,
    pub(crate) m: usize,
    pub(crate) n: usize,
}

/// Given the public list of commitments `C_0, C_1, ..., C_{N-1} where N = base^exp, the prover wants to
/// prove the knowledge of a secret commitment C_l  which is opening to 0.
/// The prover witness is comprised of the secret_index `l` and the commitment's random factor `random`
pub struct OOONProverAwaitingChallenge<'a> {
    /// The index of the secret commitment in the given list, which is opening to zero and is blinded by "random"
    pub secret_index: usize,
    /// The randomness used in the commitment C_{secret_index}
    pub random: Scalar,
    // The list of N commitments where one commitment is opening to 0. (#TODO Find a way to avoid of cloning this huge data set)
    pub generators: &'a OooNProofGenerators,
    pub commitments: &'a [RistrettoPoint],
    pub base: usize,
    pub exp: usize,
}

impl<'a> AssetProofProverAwaitingChallenge for OOONProverAwaitingChallenge<'a> {
    type ZKInitialMessage = OOONProofInitialMessage;
    type ZKFinalResponse = OOONProofFinalResponse;
    type ZKProver = OOONProver;

    fn create_transcript_rng<T: RngCore + CryptoRng>(
        &self,
        rng: &mut T,
        transcript: &Transcript,
    ) -> TranscriptRng {
        transcript
            .build_rng()
            .rekey_with_witness_bytes(b"secret_index", &self.secret_index.to_le_bytes())
            .rekey_with_witness_bytes(b"random", self.random.as_bytes())
            .finalize(rng)
    }

    /// We require the actual size of commitments list to be equal exactly to N = n^m
    /// If the commitment vector size is smaller than N, it should be padded with the last element to make the final commitment vector of size N.
    /// We assume the list is padded already before being passed to the OOON proof initialization process.
    /// This has critical security importance, as non-padded list will open doors for serious privacy issues.
    fn generate_initial_message(
        &self,
        rng: &mut TranscriptRng,
    ) -> (Self::ZKProver, Self::ZKInitialMessage) {
        let columns = self.base;
        let rows = self.exp;
        let exp = self.exp as u32;
        let n = self.base.pow(exp);
        let generators = self.generators;

        assert_eq!(n, self.commitments.len());

        let rho: Vec<Scalar> = (0..self.exp).map(|_| Scalar::random(rng)).collect();

        let l_bit_matrix = convert_to_matrix_rep(self.secret_index, self.base, exp);

        let b_matrix_rep = Matrix {
            rows: rows,
            columns: columns,
            elements: l_bit_matrix.clone(),
        };

        let r1_prover = R1ProverAwaitingChallenge {
            b_matrix: Zeroizing::new(b_matrix_rep),
            r_b: Zeroizing::new(self.random),
            generators: self.generators,
            m: rows,
            n: columns,
        };

        let (r1_prover, r1_initial_message) = r1_prover.generate_initial_message(rng);

        let one = Polynomial::new(self.exp);
        let mut polynomials: Vec<Polynomial> = Vec::with_capacity(n);

        for i in 0..n {
            polynomials.push(one.clone());
            let i_rep = convert_to_base(i, self.base, exp);
            for k in 0..self.exp {
                let t = k * self.base + i_rep[k];
                polynomials[i].add_factor(l_bit_matrix[t], r1_prover.a_values[t]);
            }
        }

        let mut G_values: Vec<RistrettoPoint> = Vec::with_capacity(self.exp);
        for k in 0..self.exp {
            G_values.push(rho[k] * generators.com_gens.B_blinding); // #TODO: Double check if this matches the El-Gamal generators.
            for i in 0..n {
                G_values[k] += (polynomials[i].coeffs[k]) * self.commitments[i];
            }
        }

        (
            OOONProver {
                rho_values: rho,
                r1_prover: Zeroizing::new(r1_prover),
                m: self.exp,
                n: self.base,
            },
            OOONProofInitialMessage {
                r1_proof_initial_message: r1_initial_message,
                g_vec: G_values,
                m: self.exp,
                n: self.base,
            },
        )
    }
}

impl AssetProofProver<OOONProofFinalResponse> for OOONProver {
    fn apply_challenge(&self, c: &ZKPChallenge) -> OOONProofFinalResponse {
        let r1_final_response = self.r1_prover.apply_challenge(c);

        let mut y = Scalar::one();
        let mut z = Scalar::zero();

        for k in 0..self.m {
            z -= y * self.rho_values[k];
            y *= c.x();
        }

        z += self.r1_prover.r_b * y;

        OOONProofFinalResponse {
            r1_proof_final_response: r1_final_response,
            z: z,
            m: self.m,
            n: self.n,
        }
    }
}

pub struct OOONProofVerifier<'a> {
    pub commitments: &'a [RistrettoPoint],
    pub generators: &'a OooNProofGenerators,
}

impl<'a> AssetProofVerifier for OOONProofVerifier<'a> {
    type ZKInitialMessage = OOONProofInitialMessage;
    type ZKFinalResponse = OOONProofFinalResponse;

    fn verify(
        &self,
        c: &ZKPChallenge,
        initial_message: &Self::ZKInitialMessage,
        final_response: &Self::ZKFinalResponse,
    ) -> Fallible<()> {
        let size = final_response.n.pow(final_response.m as u32);
        let m = final_response.m;
        let n = final_response.n;

        let b_comm = initial_message.r1_proof_initial_message.b;
        let r1_verifier = R1ProofVerifier {
            b: b_comm,
            generators: self.generators,
        };

        let result_r1 = r1_verifier.verify(
            c,
            &initial_message.r1_proof_initial_message,
            &final_response.r1_proof_final_response,
        );
        ensure!(
            result_r1.is_ok(),
            ErrorKind::OOONFinalResponseVerificationError { check: 1 }
        );

        let mut f_values = vec![*c.x(); m * n];
        let proof_f_elements = &final_response.r1_proof_final_response.f_elements;

        for i in 0..m {
            for j in 1..n {
                f_values[(i * n + j)] = proof_f_elements[(i * (n - 1) + (j - 1))];
                f_values[(i * n)] -= proof_f_elements[(i * (n - 1) + (j - 1))];
            }
        }

        let mut p_i: Scalar;
        let mut left: RistrettoPoint = RistrettoPoint::default();
        let right = final_response.z * self.generators.com_gens.B_blinding;

        for i in 0..size {
            p_i = Scalar::one();
            let i_rep = convert_to_base(i, n, m as u32);
            for j in 0..m {
                p_i *= f_values[j * n + i_rep[j]];
            }
            left += p_i * self.commitments[i];
        }

        let mut temp = Scalar::one();
        for k in 0..m {
            left -= temp * initial_message.g_vec[k];
            temp *= c.x();
        }

        ensure!(
            left == right,
            ErrorKind::OOONFinalResponseVerificationError { check: 2 }
        );

        Ok(())
    }
}

#[cfg(test)]
mod tests {
    extern crate wasm_bindgen_test;
    use super::*;
    use rand::{rngs::StdRng, SeedableRng};
    use wasm_bindgen_test::*;

    const SEED_1: [u8; 32] = [42u8; 32];

    #[test]
    #[ignore]
    #[wasm_bindgen_test]
    /// Tests the whole workflow of one-out-of-many proofs by setting up the parameters base = 4 and exp =3.
    /// This parameters enable to generate 1-out-of-64 proofs which means the prover can prove the knowledge of
    /// one commitment among the public list of 64 commitments, which is opening to 0. The prover does this
    /// without revealing the secret commitment index or its random factor.

    fn test_ooon_proof_api() {
        let mut rng = StdRng::from_seed(SEED_1);

        let mut transcript = Transcript::new(OOON_PROOF_LABEL);

        // Setup the system parameters for base and exponent.
        // This test enables to create 1-out-of-64 proofs.
        const BASE: usize = 4; //n = 3 : COLUMNS
        const EXPONENT: usize = 3; //m = 2 : ROWS
        let generators = OooNProofGenerators::new(EXPONENT, BASE);

        let n = 64;
        let size: usize = 11;

        // Computes the secret commitment which will be opening to 0:
        // `C_secret = 0 * pc_gens.B + r_b * pc_gens.B_Blinding`
        let r_b = Scalar::random(&mut rng);
        let C_secret = r_b * generators.com_gens.B_blinding;

        // Compose a vector of 64 = 4^3 random commitments.
        // This is the global, public list of commitments where we want to prove the knowledge of
        // one commitment opening to 0 without revealing its index or random factor.

        let mut commitments: Vec<RistrettoPoint> = (0..n)
            .map(|_| {
                Scalar::random(&mut rng) * generators.com_gens.B
                    + Scalar::random(&mut rng) * generators.com_gens.B_blinding
            })
            .collect();

        // These are positive tests.
        // For different indexes `secret_index`, we set the vec[secret_index] to be our secret commitment `C_secret`.
        // We prove the knowledge of `secret_index` and `r_b` so the commitment vec[secret_index] will be opening to 0.
        for secret_index in 5..size {
            commitments[secret_index] = C_secret;

            let prover = OOONProverAwaitingChallenge {
                secret_index,
                random: r_b,
                generators: &generators,
                commitments: commitments.as_slice(),
                exp: EXPONENT,
                base: BASE,
            };

            let verifier = OOONProofVerifier {
                commitments: commitments.as_slice(),
                generators: &generators,
            };
            let mut transcript_rng = prover.create_transcript_rng(&mut rng, &transcript);
            let (prover, initial_message) = prover.generate_initial_message(&mut transcript_rng);

            initial_message.update_transcript(&mut transcript).unwrap();
            let challenge = transcript
                .scalar_challenge(OOON_PROOF_CHALLENGE_LABEL)
                .unwrap();

            let final_response = prover.apply_challenge(&challenge);

            let result = verifier.verify(&challenge, &initial_message, &final_response);
            assert!(result.is_ok());
        }

        // These are negative tests.
        // For the index `l`, we set the vec[l] to be our secret commitment `C_secret`.
        // Next we try to
        //      a. prove the vec[l+1] is a commitment opening to 0 by providing the `r_b` as a randomness
        //         so the commitment vec[l] will be opening to 0.
        //
        // We are starting from the index `size`, as all elements C[5]..C[size] have been set to Com(0, r_b).
        for l in size..size * 2 {
            commitments[l] = C_secret;
            let wrong_index = l + 1;

            let prover = OOONProverAwaitingChallenge {
                secret_index: wrong_index,
                random: r_b,
                generators: &generators,
                commitments: commitments.as_slice(),
                exp: EXPONENT,
                base: BASE,
            };

            let verifier = OOONProofVerifier {
                commitments: commitments.as_slice(),
                generators: &generators,
            };
            let mut transcript_rng = prover.create_transcript_rng(&mut rng, &transcript);
            let (prover, initial_message) = prover.generate_initial_message(&mut transcript_rng);

            initial_message.update_transcript(&mut transcript).unwrap();
            let challenge = transcript
                .scalar_challenge(OOON_PROOF_CHALLENGE_LABEL)
                .unwrap();

            let final_response = prover.apply_challenge(&challenge);

            let result = verifier.verify(&challenge, &initial_message, &final_response);

            assert_err!(
                result,
                ErrorKind::OOONFinalResponseVerificationError { check: 2 }
            );
        }

        // These are negative tests.
        // For the index `l`, we set the vec[l] to be our secret commitment `C_secret`
        // so the commitment vec[l] will be opening to 0.
        // Next we try to
        //      a. prove the vec[l] is a commitment opening to 0 by providing a
        //      wrong randomness `r_b + r_b` as a randomness
        //
        //
        for l in 60..64 {
            commitments[l] = C_secret;
            let wrong_random = r_b + r_b;

            let prover = OOONProverAwaitingChallenge {
                secret_index: l,
                random: wrong_random,
                generators: &generators,
                commitments: commitments.as_slice(),
                exp: EXPONENT,
                base: BASE,
            };

            let verifier = OOONProofVerifier {
                commitments: commitments.as_slice(),
                generators: &generators,
            };
            let mut transcript_rng = prover.create_transcript_rng(&mut rng, &transcript);
            let (prover, initial_message) = prover.generate_initial_message(&mut transcript_rng);

            initial_message.update_transcript(&mut transcript).unwrap();
            let challenge = transcript
                .scalar_challenge(OOON_PROOF_CHALLENGE_LABEL)
                .unwrap();

            let final_response = prover.apply_challenge(&challenge);

            let result = verifier.verify(&challenge, &initial_message, &final_response);

            assert_err!(
                result,
                ErrorKind::OOONFinalResponseVerificationError { check: 2 }
            );
        }
    }

    #[test]
    #[wasm_bindgen_test]
    // Tests the R1 proof workflow.
    // Positive Tests:
    //     Generates a special bit-matrix represenation of the given number.
    //     Each row of the resulted matrix will contain exactly one 1.
    //     Commits to the bit-matrix and proves its "well-formedness" in a zero-knowledge way
    //     with help of R1 proofs.
    // Negative Tests:
    //     Generates a invalid matrix comprised of random values instead of each row containing exactly one 1.
    //     Checks if the verification step 2 fails.

    fn test_r1_proof_api() {
        let mut rng = StdRng::from_seed(SEED_1);
        let mut transcript = Transcript::new(OOON_PROOF_LABEL);

        const BASE: usize = 4;
        const EXPONENT: usize = 3;

        // We use the `gens` object created below only for committing to the the matrix B.
        // This object is not transferred as a parameter to the API functions.
        let gens = OooNProofGenerators::new(EXPONENT, BASE);

        let mut base_matrix: Vec<Scalar>;
        let mut b: Matrix;
        // Positive Tests:
        // For each index `i` we compute the corresponding valid bit-matrix representation.
        // Next commit to the  bit-matrix represenation and prove its well-formedness.
        for i in 10..64 {
            base_matrix = convert_to_matrix_rep(i, BASE, EXPONENT as u32);

            b = Matrix {
                rows: EXPONENT,
                columns: BASE,
                elements: base_matrix.clone(),
            };
            let r = Scalar::from(45728u32);
            let b_comm = gens.vector_commit(&base_matrix, r);
            let prover = R1ProverAwaitingChallenge {
                b_matrix: Zeroizing::new(b),
                r_b: Zeroizing::new(r),
                generators: &gens,
                m: EXPONENT,
                n: BASE,
            };

            let verifier = R1ProofVerifier {
                b: b_comm,
                generators: &gens,
            };
            let mut transcript_rng = prover.create_transcript_rng(&mut rng, &transcript);
            let (prover, initial_message) = prover.generate_initial_message(&mut transcript_rng);

            initial_message.update_transcript(&mut transcript).unwrap();

            let challenge = transcript
                .scalar_challenge(OOON_PROOF_CHALLENGE_LABEL)
                .unwrap();

            let final_response = prover.apply_challenge(&challenge);

            let result = verifier.verify(&challenge, &initial_message, &final_response);

            assert!(result.is_ok());
        }
        // Negative test: Commit to matrix where each row has more than one 1.
        let b = Matrix::new(EXPONENT, BASE, Scalar::one());
        let r = Scalar::from(45728u32);
        let b_comm = gens.vector_commit(&b.elements, r);
        let prover = R1ProverAwaitingChallenge {
            b_matrix: Zeroizing::new(b),
            r_b: Zeroizing::new(r),
            generators: &gens,
            m: EXPONENT,
            n: BASE,
        };

        let verifier = R1ProofVerifier {
            b: b_comm,
            generators: &gens,
        };
        let mut transcript_rng = prover.create_transcript_rng(&mut rng, &transcript);
        let (prover, initial_message) = prover.generate_initial_message(&mut transcript_rng);

        initial_message.update_transcript(&mut transcript).unwrap();

        let challenge = transcript
            .scalar_challenge(OOON_PROOF_CHALLENGE_LABEL)
            .unwrap();

        let final_response = prover.apply_challenge(&challenge);

        let result = verifier.verify(&challenge, &initial_message, &final_response);

        assert_err!(
            result,
            ErrorKind::R1FinalResponseVerificationError { check: 1 }
        );
    }

    #[test]
    #[wasm_bindgen_test]
    fn test_polynomials() {
        let mut p = Polynomial::new(6);

        p.add_factor(Scalar::from(5u32), Scalar::from(7u32));
        p.add_factor(Scalar::from(5u32), Scalar::from(7u32));
        p.add_factor(Scalar::from(5u32), Scalar::from(7u32));
        p.add_factor(Scalar::from(5u32), Scalar::from(7u32));
        p.add_factor(Scalar::from(5u32), Scalar::from(7u32));
        p.add_factor(Scalar::from(5u32), Scalar::from(7u32));
        let v = p.eval(Scalar::from(8u32));
        assert_eq!(v, Scalar::from(10779215329u64));
    }
}<|MERGE_RESOLUTION|>--- conflicted
+++ resolved
@@ -22,12 +22,7 @@
 use merlin::{Transcript, TranscriptRng};
 use rand_core::{CryptoRng, RngCore};
 use serde::{Deserialize, Serialize};
-<<<<<<< HEAD
 use sha3::Sha3_512;
-=======
-use std::ops::{Add, Neg, Sub};
-use std::time::Instant;
->>>>>>> 09e136a2
 use zeroize::{Zeroize, Zeroizing};
 
 use sp_std::{
@@ -501,17 +496,10 @@
 
 #[derive(Serialize, Deserialize, PartialEq, Clone, Debug)]
 pub struct OOONProofInitialMessage {
-<<<<<<< HEAD
-    r1_proof_initial_message: R1ProofInitialMessage,
-    g_vec: Vec<RistrettoPoint>,
-    pub n: usize,
-    pub m: usize,
-=======
     pub(crate) r1_proof_initial_message: R1ProofInitialMessage,
     pub(crate) g_vec: Vec<RistrettoPoint>,
     pub(crate) n: usize,
     pub(crate) m: usize,
->>>>>>> 09e136a2
 }
 
 impl OOONProofInitialMessage {
