use cryptography::asset_proofs::{CipherText, CommitmentWitness, ElgamalSecretKey};

use criterion::{criterion_group, criterion_main, Criterion};
use curve25519_dalek::scalar::Scalar;
use rand_core::{RngCore, SeedableRng};

<<<<<<< HEAD
use sp_std::{convert::TryFrom, time::Duration};
=======
use rand::{rngs::StdRng, SeedableRng};
use std::time::Duration;
>>>>>>> ccfc66b5

fn bench_elgamal_decrypt(
    c: &mut Criterion,
    elg_secret: ElgamalSecretKey,
    ciphers: Vec<CipherText>,
) {
    let label = format!("elgamal enc/dec bench");

    c.bench_function_over_inputs(
        &label,
        move |b, cipher| {
            b.iter(|| {
                elg_secret.decrypt(cipher).unwrap();
            })
        },
        ciphers,
    );
}

fn bench_elgamal(c: &mut Criterion) {
<<<<<<< HEAD
    let mut rng = RngCore::default();
    let r = Scalar::random(&mut rng);
=======
    let mut rng = StdRng::from_seed([42u8; 32]);
>>>>>>> ccfc66b5

    let elg_secret = ElgamalSecretKey::new(Scalar::random(&mut rng));
    let elg_pub = elg_secret.get_public_key();

    let encrypted_values: Vec<CipherText> = (0..3)
        .map(|i| {
            let value = 2u32 << i;
            elg_pub.encrypt_value(value.into(), &mut rng).1
        })
        .collect();

    bench_elgamal_decrypt(c, elg_secret, encrypted_values);
}

criterion_group! {
    name = elgamal_decryption;
    // Lower the sample size to run faster; larger shuffle sizes are
    // long so we're not microbenchmarking anyways.
    // 10 is the minimum allowed sample size in Criterion.
    config = Criterion::default().sample_size(10).measurement_time(Duration::new(60, 0));
    targets = bench_elgamal,
}

criterion_main!(elgamal_decryption);<|MERGE_RESOLUTION|>--- conflicted
+++ resolved
@@ -2,14 +2,10 @@
 
 use criterion::{criterion_group, criterion_main, Criterion};
 use curve25519_dalek::scalar::Scalar;
+use rand::rngs::StdRng;
 use rand_core::{RngCore, SeedableRng};
 
-<<<<<<< HEAD
 use sp_std::{convert::TryFrom, time::Duration};
-=======
-use rand::{rngs::StdRng, SeedableRng};
-use std::time::Duration;
->>>>>>> ccfc66b5
 
 fn bench_elgamal_decrypt(
     c: &mut Criterion,
@@ -30,12 +26,7 @@
 }
 
 fn bench_elgamal(c: &mut Criterion) {
-<<<<<<< HEAD
     let mut rng = RngCore::default();
-    let r = Scalar::random(&mut rng);
-=======
-    let mut rng = StdRng::from_seed([42u8; 32]);
->>>>>>> ccfc66b5
 
     let elg_secret = ElgamalSecretKey::new(Scalar::random(&mut rng));
     let elg_pub = elg_secret.get_public_key();
