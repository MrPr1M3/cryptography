//! mercat is the library that implements the confidential transactions
//! of the MERCAT, as defined in the section 6 of the whitepaper.

pub mod account;
pub mod asset;
pub mod conf_tx;

use crate::{
    asset_proofs::{
        ciphertext_refreshment_proof::{
            CipherTextRefreshmentFinalResponse, CipherTextRefreshmentInitialMessage,
        },
        correctness_proof::{CorrectnessFinalResponse, CorrectnessInitialMessage},
        encrypting_same_value_proof::{
            EncryptingSameValueFinalResponse, EncryptingSameValueInitialMessage,
        },
        membership_proof::{MembershipProofFinalResponse, MembershipProofInitialMessage},
        range_proof,
        range_proof::{RangeProofFinalResponse, RangeProofInitialMessage},
        wellformedness_proof::{WellformednessFinalResponse, WellformednessInitialMessage},
        CipherText, CommitmentWitness, ElgamalPublicKey, ElgamalSecretKey,
    },
    errors::Fallible,
    AssetId, Balance,
};

use curve25519_dalek::{
    ristretto::{CompressedRistretto, RistrettoPoint},
    scalar::Scalar,
};
use rand_core::{CryptoRng, RngCore};
use schnorrkel::keys::{Keypair, PublicKey};
#[cfg(feature = "serde")]
use serde::{Deserialize, Serialize};

use codec::{Decode, Encode, Error as CodecError, Input, Output};
use sp_std::{convert::From, fmt, mem, vec::Vec};

// -------------------------------------------------------------------------------------
// -                                  Constants                                        -
// -------------------------------------------------------------------------------------

const EXPONENT: u32 = 3; // TODO: change to 8. CRYP-112
const BASE: u32 = 4;

// -------------------------------------------------------------------------------------
// -                                 New Type Def                                      -
// -------------------------------------------------------------------------------------

// Having separate types for encryption and signature will ensure that the keys used for encryption
// and signing are different.

/// Holds ElGamal encryption public key.
pub type EncryptionPubKey = ElgamalPublicKey;

/// Holds ElGamal encryption secret key.
pub type EncryptionSecKey = ElgamalSecretKey;

/// Holds ElGamal encryption keys.
<<<<<<< HEAD
#[derive(Clone)]
#[cfg_attr(feature = "serde", derive(Serialize, Deserialize))]
=======
#[derive(Clone, Serialize, Deserialize, Encode, Decode)]
#[cfg_attr(feature = "std", derive(Debug))]
>>>>>>> e9f8b5b1
pub struct EncryptionKeys {
    pub pblc: EncryptionPubKey,
    pub scrt: EncryptionSecKey,
}

/// Holds the SR25519 signature scheme public key.
pub type SigningPubKey = PublicKey;
pub type SigningKeys = Keypair;

pub type Signature = schnorrkel::sign::Signature;

/// New type for Twisted ElGamal ciphertext of asset ids.
#[derive(Default, Copy, Clone, PartialEq, Encode, Decode)]
#[cfg_attr(feature = "serde", derive(Serialize, Deserialize))]
#[cfg_attr(feature = "std", derive(Debug))]
pub struct EncryptedAssetId {
    pub cipher: CipherText,
}

impl From<CipherText> for EncryptedAssetId {
    fn from(cipher: CipherText) -> Self {
        Self { cipher }
    }
}

/// New type for Twisted ElGamal ciphertext of account amounts/balances.
#[derive(Default, Copy, Clone, Encode, Decode)]
#[cfg_attr(feature = "serde", derive(Serialize, Deserialize))]
#[cfg_attr(feature = "std", derive(Debug))]
pub struct EncryptedAmount {
    pub cipher: CipherText,
}

impl From<CipherText> for EncryptedAmount {
    fn from(cipher: CipherText) -> Self {
        Self { cipher }
    }
}

// TODO: move all these XXXProof to the proper file. CRYP-113

/// Holds the non-interactive proofs of wellformedness, equivalent of L_enc of MERCAT paper.
<<<<<<< HEAD
#[derive(Default, Clone, Encode, Decode)]
#[cfg_attr(feature = "serde", derive(Serialize, Deserialize))]
=======
#[derive(Default, Clone, Serialize, Deserialize, Encode, Decode)]
#[cfg_attr(feature = "std", derive(Debug))]
>>>>>>> e9f8b5b1
pub struct WellformednessProof {
    init: WellformednessInitialMessage,
    response: WellformednessFinalResponse,
}

impl From<(WellformednessInitialMessage, WellformednessFinalResponse)> for WellformednessProof {
    fn from(pair: (WellformednessInitialMessage, WellformednessFinalResponse)) -> Self {
        Self {
            init: pair.0,
            response: pair.1,
        }
    }
}

/// Holds the non-interactive proofs of correctness, equivalent of L_correct of MERCAT paper.
#[derive(Default, Clone, Encode, Decode)]
#[cfg_attr(feature = "serde", derive(Serialize, Deserialize))]
#[cfg_attr(feature = "std", derive(Debug))]
pub struct CorrectnessProof {
    init: CorrectnessInitialMessage,
    response: CorrectnessFinalResponse,
}

impl From<(CorrectnessInitialMessage, CorrectnessFinalResponse)> for CorrectnessProof {
    fn from(pair: (CorrectnessInitialMessage, CorrectnessFinalResponse)) -> Self {
        Self {
            init: pair.0,
            response: pair.1,
        }
    }
}

/// Holds the non-interactive proofs of membership, equivalent of L_member of MERCAT paper.
#[derive(Default, Clone)]
#[cfg_attr(feature = "serde", derive(Serialize, Deserialize))]
pub struct MembershipProof {
    init: MembershipProofInitialMessage,
    response: MembershipProofFinalResponse,
    commitment: RistrettoPoint,
}

impl Encode for MembershipProof {
    fn size_hint(&self) -> usize {
        self.init.size_hint() + self.response.size_hint() + 32
    }

    fn encode_to<W: Output>(&self, dest: &mut W) {
        let commitment = self.commitment.compress();

        self.init.encode_to(dest);
        self.response.encode_to(dest);
        commitment.as_bytes().encode_to(dest);
    }
}

impl Decode for MembershipProof {
    fn decode<I: Input>(input: &mut I) -> Result<Self, CodecError> {
        let init = <MembershipProofInitialMessage>::decode(input)?;
        let response = <MembershipProofFinalResponse>::decode(input)?;
        let commitment = <[u8; 32]>::decode(input)?;
        let commitment = CompressedRistretto(commitment)
            .decompress()
            .ok_or_else(|| CodecError::from("MembershipProof::commitment is invalid"))?;

        Ok(MembershipProof {
            init,
            response,
            commitment,
        })
    }
}

/// Holds the non-interactive range proofs, equivalent of L_range of MERCAT paper.
#[derive(Clone)]
#[cfg_attr(feature = "serde", derive(Serialize, Deserialize))]
#[cfg_attr(feature = "std", derive(Debug))]
pub struct InRangeProof {
    pub init: RangeProofInitialMessage,
    pub response: RangeProofFinalResponse,
    pub range: u32,
}

impl Encode for InRangeProof {
    fn encode_to<W: Output>(&self, dest: &mut W) {
        self.init.as_bytes().encode_to(dest);
        self.response.to_bytes().encode_to(dest);
        self.range.encode_to(dest);
    }
}

impl Decode for InRangeProof {
    fn decode<I: Input>(input: &mut I) -> Result<Self, CodecError> {
        let init = CompressedRistretto(<[u8; 32]>::decode(input)?);
        let response = <Vec<u8>>::decode(input)?;
        let response = RangeProofFinalResponse::from_bytes(&response)
            .map_err(|_| CodecError::from("InRangeProof::response is invalid"))?;
        let range = <u32>::decode(input)?;

        Ok(InRangeProof {
            init,
            response,
            range,
        })
    }
}

impl InRangeProof {
    #[allow(dead_code)]
    fn build<R: RngCore + CryptoRng>(rng: &mut R) -> Self {
        let range = 32;
        InRangeProof::from(
            range_proof::prove_within_range(0, Scalar::one(), range, rng)
                .expect("This shouldn't happen."),
        )
    }
}

impl From<(RangeProofInitialMessage, RangeProofFinalResponse, u32)> for InRangeProof {
    fn from(proof: (RangeProofInitialMessage, RangeProofFinalResponse, u32)) -> Self {
        Self {
            init: proof.0,
            response: proof.1,
            range: proof.2,
        }
    }
}

/// Holds the non-interactive proofs of equality using different public keys, equivalent
/// of L_cipher of MERCAT paper.
#[derive(Default, Clone, Encode, Decode)]
#[cfg_attr(feature = "serde", derive(Serialize, Deserialize))]
#[cfg_attr(feature = "std", derive(Debug))]
pub struct CipherEqualDifferentPubKeyProof {
    pub init: EncryptingSameValueInitialMessage,
    pub response: EncryptingSameValueFinalResponse,
}

impl
    From<(
        EncryptingSameValueInitialMessage,
        EncryptingSameValueFinalResponse,
    )> for CipherEqualDifferentPubKeyProof
{
    fn from(
        pair: (
            EncryptingSameValueInitialMessage,
            EncryptingSameValueFinalResponse,
        ),
    ) -> Self {
        Self {
            init: pair.0,
            response: pair.1,
        }
    }
}

/// Holds the non-interactive proofs of equality using different public keys, equivalent
/// of L_equal of MERCAT paper.
#[derive(Default, Clone, Encode, Decode)]
#[cfg_attr(feature = "serde", derive(Serialize, Deserialize))]
#[cfg_attr(feature = "std", derive(Debug))]
pub struct CipherEqualSamePubKeyProof {
    pub init: CipherTextRefreshmentInitialMessage,
    pub response: CipherTextRefreshmentFinalResponse,
}

impl
    From<(
        CipherTextRefreshmentInitialMessage,
        CipherTextRefreshmentFinalResponse,
    )> for CipherEqualSamePubKeyProof
{
    fn from(
        pair: (
            CipherTextRefreshmentInitialMessage,
            CipherTextRefreshmentFinalResponse,
        ),
    ) -> Self {
        Self {
            init: pair.0,
            response: pair.1,
        }
    }
}

/// Asset memo holds the contents of an asset issuance transaction.
pub type AssetMemo = EncryptedAmount;

// -------------------------------------------------------------------------------------
// -                                    Account                                        -
// -------------------------------------------------------------------------------------

#[derive(Serialize, Deserialize)]
#[cfg_attr(feature = "std", derive(Debug))]
pub struct MediatorAccount {
    pub encryption_key: EncryptionKeys,
    pub signing_key: SigningKeys,
}

impl Encode for MediatorAccount {
    #[inline]
    fn size_hint(&self) -> usize {
        self.encryption_key.size_hint() + schnorrkel::KEYPAIR_LENGTH // signing_key
    }

    #[inline]
    fn encode_to<W: Output>(&self, dest: &mut W) {
        self.encryption_key.encode_to(dest);
        self.signing_key.to_bytes().encode_to(dest);
    }
}

impl Decode for MediatorAccount {
    fn decode<I: Input>(input: &mut I) -> Result<Self, CodecError> {
        let encryption_key = <EncryptionKeys>::decode(input)?;

        let signing_key = <[u8; schnorrkel::KEYPAIR_LENGTH]>::decode(input)?;
        let signing_key = SigningKeys::from_bytes(&signing_key).unwrap();
        // .map_err(|_| CodecError::from("MediatorAccount.signing_key is invalid"))?;

        Ok(MediatorAccount {
            encryption_key,
            signing_key,
        })
    }
}

/// Holds the owner public keys and the creation date of an account.
<<<<<<< HEAD
#[derive(Clone)]
#[cfg_attr(feature = "serde", derive(Serialize, Deserialize))]
=======
#[derive(Clone, Serialize, Deserialize)]
#[cfg_attr(feature = "std", derive(Debug))]
>>>>>>> e9f8b5b1
pub struct AccountMemo {
    pub owner_enc_pub_key: EncryptionPubKey,
    pub owner_sign_pub_key: SigningPubKey,
    pub timestamp: u64,
}

impl AccountMemo {
    pub fn new(owner_enc_pub_key: EncryptionPubKey, owner_sign_pub_key: SigningPubKey) -> Self {
        AccountMemo {
            owner_enc_pub_key,
            owner_sign_pub_key,
            timestamp: 0,
        }
    }
}

impl Encode for AccountMemo {
    #[inline]
    fn size_hint(&self) -> usize {
        self.owner_enc_pub_key.size_hint()
            + schnorrkel::PUBLIC_KEY_LENGTH  // owner_sign_pub_key
            + mem::size_of::<i64>() // timestamp
    }

    #[inline]
    fn encode_to<W: Output>(&self, dest: &mut W) {
        self.owner_enc_pub_key.encode_to(dest);
        self.owner_sign_pub_key.to_bytes().encode_to(dest);
        self.timestamp.encode_to(dest);
    }
}

impl Decode for AccountMemo {
    fn decode<I: Input>(input: &mut I) -> Result<Self, CodecError> {
        let owner_enc_pub_key = <EncryptionPubKey>::decode(input)?;

        let owner_sign_pub_key = <[u8; schnorrkel::PUBLIC_KEY_LENGTH]>::decode(input)?;
        let owner_sign_pub_key = SigningPubKey::from_bytes(&owner_sign_pub_key)
            .map_err(|_| CodecError::from("AccountMemo.owner_sign_pub_key is invalid"))?;

        let timestamp = <u64>::decode(input)?;

        Ok(AccountMemo {
            owner_enc_pub_key,
            owner_sign_pub_key,
            timestamp,
        })
    }
}

/// Holds contents of the public portion of an account which can be safely put on the chain.
#[derive(Clone, Encode, Decode)]
#[cfg_attr(feature = "serde", derive(Serialize, Deserialize))]
pub struct PubAccountContent {
    pub id: u32,
    pub enc_asset_id: EncryptedAssetId,
    pub enc_balance: EncryptedAmount,
    pub asset_wellformedness_proof: WellformednessProof,
    pub asset_membership_proof: MembershipProof,
    pub initial_balance_correctness_proof: CorrectnessProof,
    pub memo: AccountMemo,
}

/// Wrapper for the account content and signature.
#[derive(Clone)]
#[cfg_attr(feature = "serde", derive(Serialize, Deserialize))]
pub struct PubAccount {
    pub content: PubAccountContent,
    pub initial_sig: Signature,
}

impl Encode for PubAccount {
    #[inline]
    fn size_hint(&self) -> usize {
        self.content.size_hint() + schnorrkel::SIGNATURE_LENGTH // initial_sig
    }

    #[inline]
    fn encode_to<W: Output>(&self, dest: &mut W) {
        self.content.encode_to(dest);
        self.initial_sig.to_bytes().encode_to(dest);
    }
}

impl Decode for PubAccount {
    fn decode<I: Input>(input: &mut I) -> Result<Self, CodecError> {
        let content = PubAccountContent::decode(input)?;
        let initial_sig = <[u8; schnorrkel::SIGNATURE_LENGTH]>::decode(input)?;
        let initial_sig = Signature::from_bytes(&initial_sig)
            .map_err(|_| CodecError::from("PubAccount.initial_sig is invalid"))?;

        Ok(PubAccount {
            content,
            initial_sig,
        })
    }
}

/// Holds the secret keys and asset id of an account. This cannot be put on the change.
<<<<<<< HEAD
#[derive(Clone)]
#[cfg_attr(feature = "serde", derive(Serialize, Deserialize))]
=======
#[derive(Clone, Serialize, Deserialize)]
#[cfg_attr(feature = "std", derive(Debug))]
>>>>>>> e9f8b5b1
pub struct SecAccount {
    pub enc_keys: EncryptionKeys,
    pub sign_keys: SigningKeys,
    pub asset_id: AssetId,
    pub asset_id_witness: CommitmentWitness,
}

impl Encode for SecAccount {
    #[inline]
    fn size_hint(&self) -> usize {
        self.enc_keys.size_hint()
            + schnorrkel::KEYPAIR_LENGTH                    // sign_keys
            + self.asset_id.size_hint()
            + self.asset_id_witness.size_hint()
    }

    #[inline]
    fn encode_to<W: Output>(&self, dest: &mut W) {
        self.enc_keys.encode_to(dest);
        self.sign_keys.to_bytes().encode_to(dest);
        self.asset_id.encode_to(dest);
        self.asset_id_witness.encode_to(dest);
    }
}

impl Decode for SecAccount {
    fn decode<I: Input>(input: &mut I) -> Result<Self, CodecError> {
        let enc_keys = EncryptionKeys::decode(input)?;
        let sign_keys = <[u8; schnorrkel::KEYPAIR_LENGTH]>::decode(input)?;
        let sign_keys = SigningKeys::from_bytes(&sign_keys)
            .map_err(|_| CodecError::from("SecAccount.sign_keys is invalid"))?;
        let asset_id = AssetId::decode(input)?;
        let asset_id_witness = CommitmentWitness::decode(input)?;

        Ok(SecAccount {
            enc_keys,
            sign_keys,
            asset_id,
            asset_id_witness,
        })
    }
}

/// Wrapper for both the secret and public account info
#[derive(Clone)]
pub struct Account {
    pub pblc: PubAccount,
    pub scrt: SecAccount,
}

impl Account {
    /// Utility method that can decrypt the the balance of an account.
    pub fn decrypt_balance(&self) -> Fallible<Balance> {
        let balance = self
            .scrt
            .enc_keys
            .scrt
            .decrypt(&self.pblc.content.enc_balance.cipher)?;

        Ok(Balance::from(balance))
    }
}

/// The interface for the account creation.
pub trait AccountCreator {
    /// Creates a public account for a user and initializes the balance to zero.
    /// Corresponds to `CreateAccount` method of the MERCAT paper.
    /// This function assumes that the given input `account_id` is unique.
    fn create_account<T: RngCore + CryptoRng>(
        &self,
        scrt_account: &SecAccount,
        valid_asset_ids: Vec<AssetId>,
        account_id: u32,
        rng: &mut T,
    ) -> Fallible<PubAccount>;
}

/// The interface for the verifying the account creation.
pub trait AccountCreatorVerifier {
    /// Called by the validators to ensure that the account was created correctly.
    fn verify(&self, account: &PubAccount, valid_asset_ids: &Vec<Scalar>) -> Fallible<()>;
}

// -------------------------------------------------------------------------------------
// -                               Transaction State                                   -
// -------------------------------------------------------------------------------------

/// Represents the three substates (started, verified, rejected) of a
/// confidential transaction state.
<<<<<<< HEAD
#[derive(Copy, Clone, PartialEq, Eq, Encode, Decode, Debug)]
#[cfg_attr(feature = "serde", derive(Serialize, Deserialize))]
=======
#[derive(Copy, Clone, PartialEq, Eq, Serialize, Deserialize, Encode, Decode)]
#[cfg_attr(feature = "std", derive(Debug))]
>>>>>>> e9f8b5b1
pub enum TxSubstate {
    /// The action on transaction has been taken but is not verified yet.
    Started,
    /// The action on transaction has been verified by validators.
    Validated,
    /// The action on transaction has failed the verification by validators.
    Rejected,
}

impl fmt::Display for TxSubstate {
    fn fmt(&self, f: &mut fmt::Formatter<'_>) -> fmt::Result {
        let str = match self {
            TxSubstate::Started => "started",
            TxSubstate::Validated => "validated",
            TxSubstate::Rejected => "rejected",
        };
        write!(f, "{}", str)
    }
}
/// Represents the two states (initialized, justified) of a
/// confidentional asset issuance transaction.
<<<<<<< HEAD
#[derive(Clone, Copy, PartialEq, Eq, Encode, Decode, Debug)]
#[cfg_attr(feature = "serde", derive(Serialize, Deserialize))]
=======
#[derive(Clone, Copy, PartialEq, Eq, Serialize, Deserialize, Encode, Decode)]
>>>>>>> e9f8b5b1
pub enum AssetTxState {
    Initialization(TxSubstate),
    Justification(TxSubstate),
}

impl fmt::Display for AssetTxState {
    fn fmt(&self, f: &mut fmt::Formatter<'_>) -> fmt::Result {
        match self {
            AssetTxState::Initialization(substate) => write!(f, "initialization_{}", substate),
            AssetTxState::Justification(substate) => write!(f, "justification_{}", substate),
        }
    }
}

impl core::fmt::Debug for AssetTxState {
    fn fmt(&self, f: &mut fmt::Formatter<'_>) -> fmt::Result {
        match self {
            AssetTxState::Initialization(substate) => write!(f, "initialization_{}", substate),
            AssetTxState::Justification(substate) => write!(f, "justification_{}", substate),
        }
    }
}

/// Represents the four states (initialized, justified, finalized, reversed) of a
/// confidentional transaction.
#[derive(Clone, Copy, PartialEq, Eq)]
pub enum ConfidentialTxState {
    Initialization(TxSubstate),
    Finalization(TxSubstate),
    FinalizationJustification(TxSubstate),
    Reversal(TxSubstate),
}

impl fmt::Display for ConfidentialTxState {
    fn fmt(&self, f: &mut fmt::Formatter<'_>) -> fmt::Result {
        match self {
            ConfidentialTxState::Initialization(substate) => {
                write!(f, "initialization_{}", substate)
            }
            ConfidentialTxState::Finalization(substate) => write!(f, "finalization_{}", substate),
            ConfidentialTxState::FinalizationJustification(substate) => {
                write!(f, "finalization_justification_{}", substate)
            }
            ConfidentialTxState::Reversal(substate) => write!(f, "reversal_{}", substate),
        }
    }
}

impl core::fmt::Debug for ConfidentialTxState {
    fn fmt(&self, f: &mut fmt::Formatter<'_>) -> fmt::Result {
        match self {
            ConfidentialTxState::Initialization(substate) => {
                write!(f, "initialization_{}", substate)
            }
            ConfidentialTxState::Finalization(substate) => write!(f, "finalization_{}", substate),
            ConfidentialTxState::FinalizationJustification(substate) => {
                write!(f, "finalization_justification_{}", substate)
            }
            ConfidentialTxState::Reversal(substate) => write!(f, "reversal_{}", substate),
        }
    }
}

// -------------------------------------------------------------------------------------
// -                                 Asset Issuance                                    -
// -------------------------------------------------------------------------------------

/// Holds the public portion of an asset issuance transaction after initialization.
/// This can be placed on the chain.
<<<<<<< HEAD
#[derive(Clone, Encode, Decode)]
#[cfg_attr(feature = "serde", derive(Serialize, Deserialize))]
=======
#[derive(Clone, Serialize, Deserialize, Encode, Decode)]
#[cfg_attr(feature = "std", derive(Debug))]
>>>>>>> e9f8b5b1
pub struct PubAssetTxDataContent {
    account_id: u32,
    enc_asset_id: EncryptedAssetId,
    enc_amount: EncryptedAmount,
    memo: AssetMemo,
    asset_id_equal_cipher_proof: CipherEqualDifferentPubKeyProof,
    balance_wellformedness_proof: WellformednessProof,
    balance_correctness_proof: CorrectnessProof,
}

<<<<<<< HEAD
impl PubAssetTxDataContent {
    #[inline]
    pub fn to_bytes(&self) -> Vec<u8> {
        self.encode()
    }
}

#[derive(Clone)]
#[cfg_attr(feature = "serde", derive(Serialize, Deserialize))]
=======
#[derive(Clone, Serialize, Deserialize)]
#[cfg_attr(feature = "std", derive(Debug))]
>>>>>>> e9f8b5b1
pub struct PubAssetTxData {
    pub content: PubAssetTxDataContent,
    pub sig: Signature,
}

impl Encode for PubAssetTxData {
    #[inline]
    fn size_hint(&self) -> usize {
        self.content.size_hint() + schnorrkel::SIGNATURE_LENGTH
    }

    fn encode_to<W: Output>(&self, dest: &mut W) {
        self.content.encode_to(dest);
        self.sig.to_bytes().encode_to(dest);
    }
}

impl Decode for PubAssetTxData {
    fn decode<I: Input>(input: &mut I) -> Result<Self, CodecError> {
        let content = <PubAssetTxDataContent>::decode(input)?;
        let sig = <[u8; schnorrkel::SIGNATURE_LENGTH]>::decode(input)?;
        let sig = Signature::from_bytes(&sig)
            .map_err(|_| CodecError::from("PubAssetTxData.sig is invalid"))?;

        Ok(PubAssetTxData { content, sig })
    }
}

/// Holds the public portion of an asset issuance transaction after Justification.
/// This can be placed on the chain.
#[derive(Clone, Encode, Decode)]
#[cfg_attr(feature = "serde", derive(Serialize, Deserialize))]
pub struct PubJustifiedAssetTxDataContent {
    pub tx_content: PubAssetTxData,
    pub state: AssetTxState,
}

<<<<<<< HEAD
impl PubJustifiedAssetTxDataContent {
    pub fn to_bytes(&self) -> Vec<u8> {
        self.encode()
    }
}

#[derive(Clone)]
#[cfg_attr(feature = "serde", derive(Serialize, Deserialize))]
=======
#[derive(Clone, Serialize, Deserialize)]
>>>>>>> e9f8b5b1
pub struct PubJustifiedAssetTxData {
    pub content: PubJustifiedAssetTxDataContent,
    pub sig: Signature,
}

impl Encode for PubJustifiedAssetTxData {
    #[inline]
    fn size_hint(&self) -> usize {
        self.content.size_hint() + schnorrkel::SIGNATURE_LENGTH
    }

    fn encode_to<W: Output>(&self, dest: &mut W) {
        self.content.encode_to(dest);
        self.sig.to_bytes().encode_to(dest);
    }
}

impl Decode for PubJustifiedAssetTxData {
    fn decode<I: Input>(input: &mut I) -> Result<Self, CodecError> {
        let content = <PubJustifiedAssetTxDataContent>::decode(input)?;
        let sig = <[u8; schnorrkel::SIGNATURE_LENGTH]>::decode(input)?;
        let sig = Signature::from_bytes(&sig)
            .map_err(|_| CodecError::from("PubJustifiedAssetTxData.sig is invalid"))?;

        Ok(PubJustifiedAssetTxData { content, sig })
    }
}

/// The interface for the confidential asset issuance transaction.
pub trait AssetTransactionIssuer {
    /// Initializes a confidentional asset issue transaction. Note that the returing
    /// values of this function contain sensitive information. Corresponds
    /// to `CreateAssetIssuanceTx` MERCAT whitepaper.
    fn initialize<T: RngCore + CryptoRng>(
        &self,
        issr_account_id: u32,
        issr_account: &SecAccount,
        mdtr_pub_key: &EncryptionPubKey,
        amount: Balance,
        rng: &mut T,
    ) -> Fallible<(PubAssetTxData, AssetTxState)>;
}

pub trait AssetTransactionInitializeVerifier {
    /// Called by validators to verify the ZKP of the wellformedness of encrypted balance
    /// and to verify the signature.
    fn verify_initialization(
        &self,
        asset_tx: &PubAssetTxData,
        state: AssetTxState,
        issr_pub_account: &PubAccount,
        mdtr_enc_pub_key: &EncryptionPubKey,
    ) -> Fallible<AssetTxState>;
}

pub trait AssetTransactionMediator {
    /// Justifies and processes a confidential asset issue transaction. This method is called
    /// by mediator. Corresponds to `JustifyAssetTx` and `ProcessCTx` of MERCAT paper.
    /// If the trasaction is justified, it will be processed immediately and the updated account
    /// is returned.
    fn justify_and_process(
        &self,
        asset_tx: PubAssetTxData,
        issr_pub_account: &PubAccount,
        state: AssetTxState,
        mdtr_enc_keys: &EncryptionKeys,
        mdtr_sign_keys: &SigningKeys,
    ) -> Fallible<(PubJustifiedAssetTxData, PubAccount)>;
}

pub trait AssetTransactionFinalizeAndProcessVerifier {
    /// Called by validators to verify the justification and processing of the transaction.
    fn verify_justification(
        &self,
        asset_tx: &PubJustifiedAssetTxData,
        issr_account: &PubAccount,
        mdtr_sign_pub_key: &SigningPubKey,
    ) -> Fallible<AssetTxState>;
}

// -------------------------------------------------------------------------------------
// -                            Confidential Transaction                               -
// -------------------------------------------------------------------------------------

/// Holds the memo for confidential transaction sent by the sender.
#[derive(Default, Clone, Encode, Decode)]
#[cfg_attr(feature = "serde", derive(Serialize, Deserialize))]
#[cfg_attr(feature = "std", derive(Debug))]
pub struct ConfidentialTxMemo {
    pub sndr_account_id: u32,
    pub rcvr_account_id: u32,
    pub enc_amount_using_sndr: EncryptedAmount,
    pub enc_amount_using_rcvr: EncryptedAmount,
    pub sndr_pub_key: EncryptionPubKey,
    pub rcvr_pub_key: EncryptionPubKey,
    pub refreshed_enc_balance: EncryptedAmount,
    pub refreshed_enc_asset_id: EncryptedAssetId,
    pub enc_asset_id_using_rcvr: EncryptedAssetId,
    pub enc_asset_id_for_mdtr: EncryptedAssetId,
    pub enc_amount_for_mdtr: EncryptedAmount,
}

/// Holds the proofs and memo of the confidential transaction sent by the sender.
#[derive(Clone, Encode, Decode)]
#[cfg_attr(feature = "serde", derive(Serialize, Deserialize))]
#[cfg_attr(feature = "std", derive(Debug))]
pub struct PubInitConfidentialTxDataContent {
    pub amount_equal_cipher_proof: CipherEqualDifferentPubKeyProof,
    pub non_neg_amount_proof: InRangeProof,
    pub enough_fund_proof: InRangeProof,
    pub memo: ConfidentialTxMemo,
    pub asset_id_equal_cipher_with_sndr_rcvr_keys_proof: CipherEqualDifferentPubKeyProof,
    pub balance_refreshed_same_proof: CipherEqualSamePubKeyProof,
    pub asset_id_refreshed_same_proof: CipherEqualSamePubKeyProof,
    pub asset_id_correctness_proof: CorrectnessProof,
    pub amount_correctness_proof: CorrectnessProof,
}

/// Wrapper for the initial transaction data and its signature.
#[derive(Clone)]
#[cfg_attr(feature = "serde", derive(Serialize, Deserialize))]
#[cfg_attr(feature = "std", derive(Debug))]
pub struct PubInitConfidentialTxData {
    pub content: PubInitConfidentialTxDataContent,
    pub sig: Signature,
}

impl Encode for PubInitConfidentialTxData {
    #[inline]
    fn size_hint(&self) -> usize {
        self.content.size_hint() + schnorrkel::SIGNATURE_LENGTH
    }

    fn encode_to<W: Output>(&self, dest: &mut W) {
        self.content.encode_to(dest);
        self.sig.to_bytes().encode_to(dest);
    }
}

impl Decode for PubInitConfidentialTxData {
    fn decode<I: Input>(input: &mut I) -> Result<Self, CodecError> {
        let content = <PubInitConfidentialTxDataContent>::decode(input)?;
        let sig = <[u8; schnorrkel::SIGNATURE_LENGTH]>::decode(input)?;
        let sig = Signature::from_bytes(&sig)
            .map_err(|_| CodecError::from("PubInitConfidentialTxData .sig is invalid"))?;

        Ok(PubInitConfidentialTxData { content, sig })
    }
}

/// Holds the initial transaction data and the proof of equality of asset ids
/// prepared by the receiver.
#[derive(Encode, Decode)]
#[cfg_attr(feature = "serde", derive(Serialize, Deserialize))]
#[cfg_attr(feature = "std", derive(Debug))]
pub struct PubFinalConfidentialTxDataContent {
    pub init_data: PubInitConfidentialTxData,
    pub asset_id_from_sndr_equal_to_rcvr_proof: CipherEqualSamePubKeyProof,
}

/// Wrapper for the contents and the signature of the content sent by the
/// receiver of the transaction.
#[cfg_attr(feature = "std", derive(Debug))]
pub struct PubFinalConfidentialTxData {
    pub content: PubFinalConfidentialTxDataContent,
    pub sig: Signature,
}

impl Encode for PubFinalConfidentialTxData {
    #[inline]
    fn size_hint(&self) -> usize {
        self.content.size_hint() + schnorrkel::SIGNATURE_LENGTH
    }

    fn encode_to<W: Output>(&self, dest: &mut W) {
        self.content.encode_to(dest);
        self.sig.to_bytes().encode_to(dest);
    }
}

impl Decode for PubFinalConfidentialTxData {
    fn decode<I: Input>(input: &mut I) -> Result<Self, CodecError> {
        let content = <PubFinalConfidentialTxDataContent>::decode(input)?;
        let sig = <[u8; schnorrkel::SIGNATURE_LENGTH]>::decode(input)?;
        let sig = Signature::from_bytes(&sig)
            .map_err(|_| CodecError::from("PubFinalConfidentialTxData::sig is invalid"))?;

        Ok(PubFinalConfidentialTxData { content, sig })
    }
}

/// Wrapper for the contents and the signature of the justified and finalized
/// transaction.
#[cfg_attr(feature = "std", derive(Debug))]
pub struct JustifiedPubFinalConfidentialTxData {
    pub conf_tx_final_data: PubFinalConfidentialTxData,
    pub sig: Signature,
}

/// The interface for confidential transaction.
pub trait ConfidentialTransactionSender {
    /// This is called by the sender of a confidential transaction. The outputs
    /// can be safely placed on the chain. It corresponds to `CreateCTX` function of
    /// MERCAT paper.
    fn create_transaction<T: RngCore + CryptoRng>(
        &self,
        sndr_account: &Account,
        rcvr_pub_account: &PubAccount,
        mdtr_pub_key: &EncryptionPubKey,
        amount: Balance,
        rng: &mut T,
    ) -> Fallible<(PubInitConfidentialTxData, ConfidentialTxState)>;
}

pub trait ConfidentialTransactionInitVerifier {
    /// This is called by the validators to verify the signature and some of the
    /// proofs of the initialized transaction.
    fn verify<R: RngCore + CryptoRng>(
        &self,
        transaction: &PubInitConfidentialTxData,
        sndr_account: &PubAccount,
        state: ConfidentialTxState,
        rng: &mut R,
    ) -> Fallible<ConfidentialTxState>;
}

pub trait ConfidentialTransactionMediator {
    /// Justify the transaction by mediator.
    fn justify(
        &self,
        conf_tx_final_data: PubFinalConfidentialTxData,
        state: ConfidentialTxState,
        mdtr_sec_account: &SecAccount,
        // NOTE: without this, decryption takes a very long time. Since asset id to scalar takes the hash of the asset id array.
        asset_id_hint: AssetId,
    ) -> Fallible<(JustifiedPubFinalConfidentialTxData, ConfidentialTxState)>;
}

pub trait ConfidentialTransactionMediatorVerifier {
    /// This is called by the validators to verify the justification phase which was done by the mediator.
    fn verify(
        &self,
        conf_tx_justified_final_data: &JustifiedPubFinalConfidentialTxData,
        mdtr_sign_pub_key: &SigningPubKey,
        state: ConfidentialTxState,
    ) -> Fallible<ConfidentialTxState>;
}

pub trait ConfidentialTransactionReceiver {
    /// This function is called the receiver of the transaction to finalize and process
    /// the transaction. It corresponds to `FinalizeCTX` and `ProcessCTX` functions
    /// of the MERCAT paper.
    fn finalize_and_process<T: RngCore + CryptoRng>(
        &self,
        conf_tx_init_data: PubInitConfidentialTxData,
        sndr_pub_account: &PubAccount,
        rcvr_account: Account,
        enc_asset_id: EncryptedAssetId,
        amount: Balance,
        state: ConfidentialTxState,
        rng: &mut T,
    ) -> Fallible<(PubFinalConfidentialTxData, ConfidentialTxState)>;
}

pub trait ConfidentialTransactionFinalizeAndProcessVerifier {
    /// This is called by the validators to verify the finalized transaction.
    fn verify(
        &self,
        sndr_account: &PubAccount,
        rcvr_account: &PubAccount,
        rcvr_sign_pub_key: SigningPubKey,
        conf_tx_final_data: &PubFinalConfidentialTxData,
        state: ConfidentialTxState,
    ) -> Fallible<ConfidentialTxState>;
}

// -------------------------------------------------------------------------------------
// -                         Reversal Confidential Transaction                         -
// -------------------------------------------------------------------------------------

/// Holds the public portion of the reversal transaction.
pub struct PubReverseConfidentialTxData {
    _final_data: PubInitConfidentialTxData,
    _memo: ReverseConfidentialTxMemo,
    _sig: Signature,
}

/// Holds the memo for reversal of the confidential transaction sent by the mediator.
pub struct ReverseConfidentialTxMemo {
    _enc_amount_using_rcvr: EncryptedAmount,
    _enc_refreshed_amount: EncryptedAmount,
    _enc_asset_id_using_rcvr: EncryptedAssetId,
}

pub trait ConfidentialTransactionReverseAndProcessMediator {
    /// This function is called by the mediator to reverse and process the reversal of
    /// the transaction. It corresponds to `ReverseCTX` of the MERCAT paper.
    fn create(
        &self,
        conf_tx_final_data: PubFinalConfidentialTxData,
        mdtr_enc_keys: EncryptionSecKey,
        mdtr_sign_keys: SigningKeys,
        state: ConfidentialTxState,
    ) -> Fallible<(PubReverseConfidentialTxData, ConfidentialTxState)>;
}

pub trait ConfidentialTransactionReverseAndProcessVerifier {
    /// This function is called by validators to verify the reversal and processing of the
    /// reversal transaction.
    fn verify(
        &self,
        reverse_conf_tx_data: PubReverseConfidentialTxData,
        mdtr_sign_pub_key: SigningPubKey,
        state: ConfidentialTxState,
    ) -> Fallible<ConfidentialTxState>;
}<|MERGE_RESOLUTION|>--- conflicted
+++ resolved
@@ -57,13 +57,9 @@
 pub type EncryptionSecKey = ElgamalSecretKey;
 
 /// Holds ElGamal encryption keys.
-<<<<<<< HEAD
-#[derive(Clone)]
-#[cfg_attr(feature = "serde", derive(Serialize, Deserialize))]
-=======
-#[derive(Clone, Serialize, Deserialize, Encode, Decode)]
-#[cfg_attr(feature = "std", derive(Debug))]
->>>>>>> e9f8b5b1
+#[derive(Clone, Encode, Decode)]
+#[cfg_attr(feature = "serde", derive(Serialize, Deserialize))]
+#[cfg_attr(feature = "std", derive(Debug))]
 pub struct EncryptionKeys {
     pub pblc: EncryptionPubKey,
     pub scrt: EncryptionSecKey,
@@ -106,13 +102,8 @@
 // TODO: move all these XXXProof to the proper file. CRYP-113
 
 /// Holds the non-interactive proofs of wellformedness, equivalent of L_enc of MERCAT paper.
-<<<<<<< HEAD
 #[derive(Default, Clone, Encode, Decode)]
 #[cfg_attr(feature = "serde", derive(Serialize, Deserialize))]
-=======
-#[derive(Default, Clone, Serialize, Deserialize, Encode, Decode)]
-#[cfg_attr(feature = "std", derive(Debug))]
->>>>>>> e9f8b5b1
 pub struct WellformednessProof {
     init: WellformednessInitialMessage,
     response: WellformednessFinalResponse,
@@ -305,7 +296,7 @@
 // -                                    Account                                        -
 // -------------------------------------------------------------------------------------
 
-#[derive(Serialize, Deserialize)]
+#[cfg_attr(feature = "serde", derive(Serialize, Deserialize))]
 #[cfg_attr(feature = "std", derive(Debug))]
 pub struct MediatorAccount {
     pub encryption_key: EncryptionKeys,
@@ -341,13 +332,8 @@
 }
 
 /// Holds the owner public keys and the creation date of an account.
-<<<<<<< HEAD
 #[derive(Clone)]
 #[cfg_attr(feature = "serde", derive(Serialize, Deserialize))]
-=======
-#[derive(Clone, Serialize, Deserialize)]
-#[cfg_attr(feature = "std", derive(Debug))]
->>>>>>> e9f8b5b1
 pub struct AccountMemo {
     pub owner_enc_pub_key: EncryptionPubKey,
     pub owner_sign_pub_key: SigningPubKey,
@@ -447,13 +433,8 @@
 }
 
 /// Holds the secret keys and asset id of an account. This cannot be put on the change.
-<<<<<<< HEAD
 #[derive(Clone)]
 #[cfg_attr(feature = "serde", derive(Serialize, Deserialize))]
-=======
-#[derive(Clone, Serialize, Deserialize)]
-#[cfg_attr(feature = "std", derive(Debug))]
->>>>>>> e9f8b5b1
 pub struct SecAccount {
     pub enc_keys: EncryptionKeys,
     pub sign_keys: SigningKeys,
@@ -543,13 +524,8 @@
 
 /// Represents the three substates (started, verified, rejected) of a
 /// confidential transaction state.
-<<<<<<< HEAD
 #[derive(Copy, Clone, PartialEq, Eq, Encode, Decode, Debug)]
 #[cfg_attr(feature = "serde", derive(Serialize, Deserialize))]
-=======
-#[derive(Copy, Clone, PartialEq, Eq, Serialize, Deserialize, Encode, Decode)]
-#[cfg_attr(feature = "std", derive(Debug))]
->>>>>>> e9f8b5b1
 pub enum TxSubstate {
     /// The action on transaction has been taken but is not verified yet.
     Started,
@@ -571,12 +547,8 @@
 }
 /// Represents the two states (initialized, justified) of a
 /// confidentional asset issuance transaction.
-<<<<<<< HEAD
-#[derive(Clone, Copy, PartialEq, Eq, Encode, Decode, Debug)]
-#[cfg_attr(feature = "serde", derive(Serialize, Deserialize))]
-=======
-#[derive(Clone, Copy, PartialEq, Eq, Serialize, Deserialize, Encode, Decode)]
->>>>>>> e9f8b5b1
+#[derive(Clone, Copy, PartialEq, Eq, Encode, Decode)]
+#[cfg_attr(feature = "serde", derive(Serialize, Deserialize))]
 pub enum AssetTxState {
     Initialization(TxSubstate),
     Justification(TxSubstate),
@@ -646,13 +618,8 @@
 
 /// Holds the public portion of an asset issuance transaction after initialization.
 /// This can be placed on the chain.
-<<<<<<< HEAD
 #[derive(Clone, Encode, Decode)]
 #[cfg_attr(feature = "serde", derive(Serialize, Deserialize))]
-=======
-#[derive(Clone, Serialize, Deserialize, Encode, Decode)]
-#[cfg_attr(feature = "std", derive(Debug))]
->>>>>>> e9f8b5b1
 pub struct PubAssetTxDataContent {
     account_id: u32,
     enc_asset_id: EncryptedAssetId,
@@ -663,20 +630,8 @@
     balance_correctness_proof: CorrectnessProof,
 }
 
-<<<<<<< HEAD
-impl PubAssetTxDataContent {
-    #[inline]
-    pub fn to_bytes(&self) -> Vec<u8> {
-        self.encode()
-    }
-}
-
 #[derive(Clone)]
 #[cfg_attr(feature = "serde", derive(Serialize, Deserialize))]
-=======
-#[derive(Clone, Serialize, Deserialize)]
-#[cfg_attr(feature = "std", derive(Debug))]
->>>>>>> e9f8b5b1
 pub struct PubAssetTxData {
     pub content: PubAssetTxDataContent,
     pub sig: Signature,
@@ -714,18 +669,8 @@
     pub state: AssetTxState,
 }
 
-<<<<<<< HEAD
-impl PubJustifiedAssetTxDataContent {
-    pub fn to_bytes(&self) -> Vec<u8> {
-        self.encode()
-    }
-}
-
 #[derive(Clone)]
 #[cfg_attr(feature = "serde", derive(Serialize, Deserialize))]
-=======
-#[derive(Clone, Serialize, Deserialize)]
->>>>>>> e9f8b5b1
 pub struct PubJustifiedAssetTxData {
     pub content: PubJustifiedAssetTxDataContent,
     pub sig: Signature,
